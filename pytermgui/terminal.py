--- conflicted
+++ resolved
@@ -15,13 +15,8 @@
 from contextlib import contextmanager
 from typing import Any, Callable, TextIO, Generator
 
-<<<<<<< HEAD
-from .input import getch
-from .regex import strip_ansi, real_length, has_open_sequence
-=======
 from .input import getch_timeout
-from .regex import strip_ansi, real_length, RE_PIXEL_SIZE
->>>>>>> 37f8ffae
+from .regex import strip_ansi, real_length, RE_PIXEL_SIZE, has_open_sequence
 
 __all__ = [
     "terminal",
@@ -357,7 +352,7 @@
         if os.getenv("NO_COLOR") is not None:
             return ColorSystem.NO_COLOR
 
-        term = os.getenv("TERM")
+        term = os.getenv("TERM", "")
         color_term = os.getenv("COLORTERM", "").strip().lower()
 
         if color_term == "":
